--- conflicted
+++ resolved
@@ -19,11 +19,7 @@
 from spice.models import EmbeddingModel, Model, TextModel, TranscriptionModel, get_model_from_name
 from spice.providers import Provider, get_provider_from_name
 from spice.spice_message import MessagesEncoder, SpiceMessage
-<<<<<<< HEAD
 from spice.utils import embeddings_request_cost, print_stream, text_request_cost, transcription_request_cost
-=======
-from spice.utils import embeddings_request_cost, text_request_cost, transcription_request_cost
->>>>>>> 60a7f1de
 from spice.wrapped_clients import WrappedClient
 
 
@@ -359,13 +355,10 @@
         temperature: Optional[float] = None,
         max_tokens: Optional[int] = None,
         response_format: Optional[ResponseFormat] = None,
-<<<<<<< HEAD
+        name: Optional[str] = None,
         validator: Optional[Callable[[str], bool]] = None,
         streaming_callback: Optional[Callable[[str], None]] = None,
         retries: int = 0,
-=======
-        name: Optional[str] = None,
->>>>>>> 60a7f1de
     ) -> SpiceResponse:
         """
         Asynchronously retrieves a chat completion response.
@@ -389,6 +382,9 @@
             If the provider/model does not support response_format, this argument will be ignored.
 
             name: If given, will be given this name when logged.
+            validator: If given, will be called with the text of the response. If it returns False, the response will be discarded and another attempt will be made.
+            streaming_callback: If given, will be called with the text of the response as it is received.
+            retries: The number of times to retry getting a valid response. If 0, will not retry.
         """
         start_time = timer()
         cost = 0
@@ -399,7 +395,6 @@
                 messages, text_model, streaming_callback is not None, temperature, max_tokens, response_format
             )
 
-<<<<<<< HEAD
             with client.catch_and_convert_errors():
                 if streaming_callback is not None:
                     stream = await client.get_chat_completion_or_stream(call_args)
@@ -429,14 +424,9 @@
             response = SpiceResponse(
                 call_args, text, end_time - start_time, input_tokens, output_tokens, True, cost, retries=i
             )
-            self._log_response(response)
+            self._log_response(response, name)
             return response
         raise ValueError("Failed to get a valid response after all retries")
-=======
-        response = SpiceResponse(call_args, text, end_time - start_time, input_tokens, output_tokens, True, cost)
-        self._log_response(response, name)
-        return response
->>>>>>> 60a7f1de
 
     async def stream_response(
         self,
@@ -446,11 +436,8 @@
         temperature: Optional[float] = None,
         max_tokens: Optional[int] = None,
         response_format: Optional[ResponseFormat] = None,
-<<<<<<< HEAD
+        name: Optional[str] = None,
         streaming_callback: Optional[Callable[[str], None]] = None,
-=======
-        name: Optional[str] = None,
->>>>>>> 60a7f1de
     ) -> StreamingSpiceResponse:
         """
         Asynchronously retrieves a chat completion stream that can be iterated over asynchronously.
